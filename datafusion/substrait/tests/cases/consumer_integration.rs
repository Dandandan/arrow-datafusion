--- conflicted
+++ resolved
@@ -73,41 +73,22 @@
             \n          Aggregate: groupBy=[[]], aggr=[[min(PARTSUPP.PS_SUPPLYCOST)]]\
             \n            Projection: PARTSUPP.PS_SUPPLYCOST\
             \n              Filter: PARTSUPP.PS_PARTKEY = PARTSUPP.PS_PARTKEY AND SUPPLIER.S_SUPPKEY = PARTSUPP.PS_SUPPKEY AND SUPPLIER.S_NATIONKEY = NATION.N_NATIONKEY AND NATION.N_REGIONKEY = REGION.R_REGIONKEY AND REGION.R_NAME = Utf8(\"EUROPE\")\
-<<<<<<< HEAD
             \n                Cross Join: \
             \n                  Cross Join: \
             \n                    Cross Join: \
-            \n                      TableScan: PARTSUPP projection=[PS_PARTKEY, PS_SUPPKEY, PS_AVAILQTY, PS_SUPPLYCOST, PS_COMMENT]\
-            \n                      TableScan: SUPPLIER projection=[S_SUPPKEY, S_NAME, S_ADDRESS, S_NATIONKEY, S_PHONE, S_ACCTBAL, S_COMMENT]\
-            \n                    TableScan: NATION projection=[N_NATIONKEY, N_NAME, N_REGIONKEY, N_COMMENT]\
-            \n                  TableScan: REGION projection=[R_REGIONKEY, R_NAME, R_COMMENT]\
-            \n        Cross Join: \
-            \n          Cross Join: \
-            \n            Cross Join: \
-            \n              Cross Join: \
-            \n                TableScan: PART projection=[P_PARTKEY, P_NAME, P_MFGR, P_BRAND, P_TYPE, P_SIZE, P_CONTAINER, P_RETAILPRICE, P_COMMENT]\
-            \n                TableScan: SUPPLIER projection=[S_SUPPKEY, S_NAME, S_ADDRESS, S_NATIONKEY, S_PHONE, S_ACCTBAL, S_COMMENT]\
-            \n              TableScan: PARTSUPP projection=[PS_PARTKEY, PS_SUPPKEY, PS_AVAILQTY, PS_SUPPLYCOST, PS_COMMENT]\
-            \n            TableScan: NATION projection=[N_NATIONKEY, N_NAME, N_REGIONKEY, N_COMMENT]\
-            \n          TableScan: REGION projection=[R_REGIONKEY, R_NAME, R_COMMENT]"
-=======
-            \n                CrossJoin:\
-            \n                  CrossJoin:\
-            \n                    CrossJoin:\
             \n                      TableScan: PARTSUPP\
             \n                      TableScan: SUPPLIER\
             \n                    TableScan: NATION\
             \n                  TableScan: REGION\
-            \n        CrossJoin:\
-            \n          CrossJoin:\
-            \n            CrossJoin:\
-            \n              CrossJoin:\
+            \n        Cross Join: \
+            \n          Cross Join: \
+            \n            Cross Join: \
+            \n              Cross Join: \
             \n                TableScan: PART\
             \n                TableScan: SUPPLIER\
             \n              TableScan: PARTSUPP\
             \n            TableScan: NATION\
             \n          TableScan: REGION"
->>>>>>> d8e4e92d
         );
         Ok(())
     }
@@ -124,19 +105,11 @@
             \n        Aggregate: groupBy=[[LINEITEM.L_ORDERKEY, ORDERS.O_ORDERDATE, ORDERS.O_SHIPPRIORITY]], aggr=[[sum(LINEITEM.L_EXTENDEDPRICE * Int32(1) - LINEITEM.L_DISCOUNT)]]\
             \n          Projection: LINEITEM.L_ORDERKEY, ORDERS.O_ORDERDATE, ORDERS.O_SHIPPRIORITY, LINEITEM.L_EXTENDEDPRICE * (CAST(Int32(1) AS Decimal128(15, 2)) - LINEITEM.L_DISCOUNT)\
             \n            Filter: CUSTOMER.C_MKTSEGMENT = Utf8(\"BUILDING\") AND CUSTOMER.C_CUSTKEY = ORDERS.O_CUSTKEY AND LINEITEM.L_ORDERKEY = ORDERS.O_ORDERKEY AND ORDERS.O_ORDERDATE < CAST(Utf8(\"1995-03-15\") AS Date32) AND LINEITEM.L_SHIPDATE > CAST(Utf8(\"1995-03-15\") AS Date32)\
-<<<<<<< HEAD
-            \n              Cross Join: \
-            \n                Cross Join: \
-            \n                  TableScan: LINEITEM projection=[L_ORDERKEY, L_PARTKEY, L_SUPPKEY, L_LINENUMBER, L_QUANTITY, L_EXTENDEDPRICE, L_DISCOUNT, L_TAX, L_RETURNFLAG, L_LINESTATUS, L_SHIPDATE, L_COMMITDATE, L_RECEIPTDATE, L_SHIPINSTRUCT, L_SHIPMODE, L_COMMENT]\
-            \n                  TableScan: CUSTOMER projection=[C_CUSTKEY, C_NAME, C_ADDRESS, C_NATIONKEY, C_PHONE, C_ACCTBAL, C_MKTSEGMENT, C_COMMENT]\
-            \n                TableScan: ORDERS projection=[O_ORDERKEY, O_CUSTKEY, O_ORDERSTATUS, O_TOTALPRICE, O_ORDERDATE, O_ORDERPRIORITY, O_CLERK, O_SHIPPRIORITY, O_COMMENT]"
-=======
-            \n              CrossJoin:\
-            \n                CrossJoin:\
+            \n              Cross Join: \
+            \n                Cross Join: \
             \n                  TableScan: LINEITEM\
             \n                  TableScan: CUSTOMER\
             \n                TableScan: ORDERS"
->>>>>>> d8e4e92d
         );
         Ok(())
     }
@@ -169,31 +142,17 @@
             \n    Aggregate: groupBy=[[NATION.N_NAME]], aggr=[[sum(LINEITEM.L_EXTENDEDPRICE * Int32(1) - LINEITEM.L_DISCOUNT)]]\
             \n      Projection: NATION.N_NAME, LINEITEM.L_EXTENDEDPRICE * (CAST(Int32(1) AS Decimal128(15, 2)) - LINEITEM.L_DISCOUNT)\
             \n        Filter: CUSTOMER.C_CUSTKEY = ORDERS.O_CUSTKEY AND LINEITEM.L_ORDERKEY = ORDERS.O_ORDERKEY AND LINEITEM.L_SUPPKEY = SUPPLIER.S_SUPPKEY AND CUSTOMER.C_NATIONKEY = SUPPLIER.S_NATIONKEY AND SUPPLIER.S_NATIONKEY = NATION.N_NATIONKEY AND NATION.N_REGIONKEY = REGION.R_REGIONKEY AND REGION.R_NAME = Utf8(\"ASIA\") AND ORDERS.O_ORDERDATE >= CAST(Utf8(\"1994-01-01\") AS Date32) AND ORDERS.O_ORDERDATE < CAST(Utf8(\"1995-01-01\") AS Date32)\
-<<<<<<< HEAD
             \n          Cross Join: \
             \n            Cross Join: \
             \n              Cross Join: \
             \n                Cross Join: \
             \n                  Cross Join: \
-            \n                    TableScan: CUSTOMER projection=[C_CUSTKEY, C_NAME, C_ADDRESS, C_NATIONKEY, C_PHONE, C_ACCTBAL, C_MKTSEGMENT, C_COMMENT]\
-            \n                    TableScan: ORDERS projection=[O_ORDERKEY, O_CUSTKEY, O_ORDERSTATUS, O_TOTALPRICE, O_ORDERDATE, O_ORDERPRIORITY, O_CLERK, O_SHIPPRIORITY, O_COMMENT]\
-            \n                  TableScan: LINEITEM projection=[L_ORDERKEY, L_PARTKEY, L_SUPPKEY, L_LINENUMBER, L_QUANTITY, L_EXTENDEDPRICE, L_DISCOUNT, L_TAX, L_RETURNFLAG, L_LINESTATUS, L_SHIPDATE, L_COMMITDATE, L_RECEIPTDATE, L_SHIPINSTRUCT, L_SHIPMODE, L_COMMENT]\
-            \n                TableScan: SUPPLIER projection=[S_SUPPKEY, S_NAME, S_ADDRESS, S_NATIONKEY, S_PHONE, S_ACCTBAL, S_COMMENT]\
-            \n              TableScan: NATION projection=[N_NATIONKEY, N_NAME, N_REGIONKEY, N_COMMENT]\
-            \n            TableScan: REGION projection=[R_REGIONKEY, R_NAME, R_COMMENT]"
-=======
-            \n          CrossJoin:\
-            \n            CrossJoin:\
-            \n              CrossJoin:\
-            \n                CrossJoin:\
-            \n                  CrossJoin:\
             \n                    TableScan: CUSTOMER\
             \n                    TableScan: ORDERS\
             \n                  TableScan: LINEITEM\
             \n                TableScan: SUPPLIER\
             \n              TableScan: NATION\
             \n            TableScan: REGION"
->>>>>>> d8e4e92d
         );
         Ok(())
     }
@@ -247,23 +206,13 @@
             \n        Aggregate: groupBy=[[CUSTOMER.C_CUSTKEY, CUSTOMER.C_NAME, CUSTOMER.C_ACCTBAL, CUSTOMER.C_PHONE, NATION.N_NAME, CUSTOMER.C_ADDRESS, CUSTOMER.C_COMMENT]], aggr=[[sum(LINEITEM.L_EXTENDEDPRICE * Int32(1) - LINEITEM.L_DISCOUNT)]]\
             \n          Projection: CUSTOMER.C_CUSTKEY, CUSTOMER.C_NAME, CUSTOMER.C_ACCTBAL, CUSTOMER.C_PHONE, NATION.N_NAME, CUSTOMER.C_ADDRESS, CUSTOMER.C_COMMENT, LINEITEM.L_EXTENDEDPRICE * (CAST(Int32(1) AS Decimal128(15, 2)) - LINEITEM.L_DISCOUNT)\
             \n            Filter: CUSTOMER.C_CUSTKEY = ORDERS.O_CUSTKEY AND LINEITEM.L_ORDERKEY = ORDERS.O_ORDERKEY AND ORDERS.O_ORDERDATE >= CAST(Utf8(\"1993-10-01\") AS Date32) AND ORDERS.O_ORDERDATE < CAST(Utf8(\"1994-01-01\") AS Date32) AND LINEITEM.L_RETURNFLAG = Utf8(\"R\") AND CUSTOMER.C_NATIONKEY = NATION.N_NATIONKEY\
-<<<<<<< HEAD
             \n              Cross Join: \
             \n                Cross Join: \
             \n                  Cross Join: \
-            \n                    TableScan: CUSTOMER projection=[C_CUSTKEY, C_NAME, C_ADDRESS, C_NATIONKEY, C_PHONE, C_ACCTBAL, C_MKTSEGMENT, C_COMMENT]\
-            \n                    TableScan: ORDERS projection=[O_ORDERKEY, O_CUSTKEY, O_ORDERSTATUS, O_TOTALPRICE, O_ORDERDATE, O_ORDERPRIORITY, O_CLERK, O_SHIPPRIORITY, O_COMMENT]\
-            \n                  TableScan: LINEITEM projection=[L_ORDERKEY, L_PARTKEY, L_SUPPKEY, L_LINENUMBER, L_QUANTITY, L_EXTENDEDPRICE, L_DISCOUNT, L_TAX, L_RETURNFLAG, L_LINESTATUS, L_SHIPDATE, L_COMMITDATE, L_RECEIPTDATE, L_SHIPINSTRUCT, L_SHIPMODE, L_COMMENT]\
-            \n                TableScan: NATION projection=[N_NATIONKEY, N_NAME, N_REGIONKEY, N_COMMENT]"
-=======
-            \n              CrossJoin:\
-            \n                CrossJoin:\
-            \n                  CrossJoin:\
             \n                    TableScan: CUSTOMER\
             \n                    TableScan: ORDERS\
             \n                  TableScan: LINEITEM\
             \n                TableScan: NATION"
->>>>>>> d8e4e92d
         );
         Ok(())
     }
@@ -281,35 +230,19 @@
             \n          Aggregate: groupBy=[[]], aggr=[[sum(PARTSUPP.PS_SUPPLYCOST * PARTSUPP.PS_AVAILQTY)]]\
             \n            Projection: PARTSUPP.PS_SUPPLYCOST * CAST(PARTSUPP.PS_AVAILQTY AS Decimal128(19, 0))\
             \n              Filter: PARTSUPP.PS_SUPPKEY = SUPPLIER.S_SUPPKEY AND SUPPLIER.S_NATIONKEY = NATION.N_NATIONKEY AND NATION.N_NAME = Utf8(\"JAPAN\")\
-<<<<<<< HEAD
             \n                Cross Join: \
             \n                  Cross Join: \
-            \n                    TableScan: PARTSUPP projection=[PS_PARTKEY, PS_SUPPKEY, PS_AVAILQTY, PS_SUPPLYCOST, PS_COMMENT]\
-            \n                    TableScan: SUPPLIER projection=[S_SUPPKEY, S_NAME, S_ADDRESS, S_NATIONKEY, S_PHONE, S_ACCTBAL, S_COMMENT]\
-            \n                  TableScan: NATION projection=[N_NATIONKEY, N_NAME, N_REGIONKEY, N_COMMENT]\
-            \n      Aggregate: groupBy=[[PARTSUPP.PS_PARTKEY]], aggr=[[sum(PARTSUPP.PS_SUPPLYCOST * PARTSUPP.PS_AVAILQTY)]]\
-            \n        Projection: PARTSUPP.PS_PARTKEY, PARTSUPP.PS_SUPPLYCOST * CAST(PARTSUPP.PS_AVAILQTY AS Decimal128(19, 0))\
-            \n          Filter: PARTSUPP.PS_SUPPKEY = SUPPLIER.S_SUPPKEY AND SUPPLIER.S_NATIONKEY = NATION.N_NATIONKEY AND NATION.N_NAME = Utf8(\"JAPAN\")\
-            \n            Cross Join: \
-            \n              Cross Join: \
-            \n                TableScan: PARTSUPP projection=[PS_PARTKEY, PS_SUPPKEY, PS_AVAILQTY, PS_SUPPLYCOST, PS_COMMENT]\
-            \n                TableScan: SUPPLIER projection=[S_SUPPKEY, S_NAME, S_ADDRESS, S_NATIONKEY, S_PHONE, S_ACCTBAL, S_COMMENT]\
-            \n              TableScan: NATION projection=[N_NATIONKEY, N_NAME, N_REGIONKEY, N_COMMENT]"
-=======
-            \n                CrossJoin:\
-            \n                  CrossJoin:\
             \n                    TableScan: PARTSUPP\
             \n                    TableScan: SUPPLIER\
             \n                  TableScan: NATION\
             \n      Aggregate: groupBy=[[PARTSUPP.PS_PARTKEY]], aggr=[[sum(PARTSUPP.PS_SUPPLYCOST * PARTSUPP.PS_AVAILQTY)]]\
             \n        Projection: PARTSUPP.PS_PARTKEY, PARTSUPP.PS_SUPPLYCOST * CAST(PARTSUPP.PS_AVAILQTY AS Decimal128(19, 0))\
             \n          Filter: PARTSUPP.PS_SUPPKEY = SUPPLIER.S_SUPPKEY AND SUPPLIER.S_NATIONKEY = NATION.N_NATIONKEY AND NATION.N_NAME = Utf8(\"JAPAN\")\
-            \n            CrossJoin:\
-            \n              CrossJoin:\
+            \n            Cross Join: \
+            \n              Cross Join: \
             \n                TableScan: PARTSUPP\
             \n                TableScan: SUPPLIER\
             \n              TableScan: NATION"
->>>>>>> d8e4e92d
         );
         Ok(())
     }
@@ -324,15 +257,9 @@
             \n    Aggregate: groupBy=[[LINEITEM.L_SHIPMODE]], aggr=[[sum(CASE WHEN ORDERS.O_ORDERPRIORITY = Utf8(\"1-URGENT\") OR ORDERS.O_ORDERPRIORITY = Utf8(\"2-HIGH\") THEN Int32(1) ELSE Int32(0) END), sum(CASE WHEN ORDERS.O_ORDERPRIORITY != Utf8(\"1-URGENT\") AND ORDERS.O_ORDERPRIORITY != Utf8(\"2-HIGH\") THEN Int32(1) ELSE Int32(0) END)]]\
             \n      Projection: LINEITEM.L_SHIPMODE, CASE WHEN ORDERS.O_ORDERPRIORITY = Utf8(\"1-URGENT\") OR ORDERS.O_ORDERPRIORITY = Utf8(\"2-HIGH\") THEN Int32(1) ELSE Int32(0) END, CASE WHEN ORDERS.O_ORDERPRIORITY != Utf8(\"1-URGENT\") AND ORDERS.O_ORDERPRIORITY != Utf8(\"2-HIGH\") THEN Int32(1) ELSE Int32(0) END\
             \n        Filter: ORDERS.O_ORDERKEY = LINEITEM.L_ORDERKEY AND (LINEITEM.L_SHIPMODE = CAST(Utf8(\"MAIL\") AS Utf8) OR LINEITEM.L_SHIPMODE = CAST(Utf8(\"SHIP\") AS Utf8)) AND LINEITEM.L_COMMITDATE < LINEITEM.L_RECEIPTDATE AND LINEITEM.L_SHIPDATE < LINEITEM.L_COMMITDATE AND LINEITEM.L_RECEIPTDATE >= CAST(Utf8(\"1994-01-01\") AS Date32) AND LINEITEM.L_RECEIPTDATE < CAST(Utf8(\"1995-01-01\") AS Date32)\
-<<<<<<< HEAD
             \n          Cross Join: \
-            \n            TableScan: ORDERS projection=[O_ORDERKEY, O_CUSTKEY, O_ORDERSTATUS, O_TOTALPRICE, O_ORDERDATE, O_ORDERPRIORITY, O_CLERK, O_SHIPPRIORITY, O_COMMENT]\
-            \n            TableScan: LINEITEM projection=[L_ORDERKEY, L_PARTKEY, L_SUPPKEY, L_LINENUMBER, L_QUANTITY, L_EXTENDEDPRICE, L_DISCOUNT, L_TAX, L_RETURNFLAG, L_LINESTATUS, L_SHIPDATE, L_COMMITDATE, L_RECEIPTDATE, L_SHIPINSTRUCT, L_SHIPMODE, L_COMMENT]"
-=======
-            \n          CrossJoin:\
             \n            TableScan: ORDERS\
             \n            TableScan: LINEITEM"
->>>>>>> d8e4e92d
         );
         Ok(())
     }
@@ -365,15 +292,9 @@
             \n  Aggregate: groupBy=[[]], aggr=[[sum(CASE WHEN PART.P_TYPE LIKE Utf8(\"PROMO%\") THEN LINEITEM.L_EXTENDEDPRICE * Int32(1) - LINEITEM.L_DISCOUNT ELSE Decimal128(Some(0),19,4) END), sum(LINEITEM.L_EXTENDEDPRICE * Int32(1) - LINEITEM.L_DISCOUNT)]]\
             \n    Projection: CASE WHEN PART.P_TYPE LIKE CAST(Utf8(\"PROMO%\") AS Utf8) THEN LINEITEM.L_EXTENDEDPRICE * (CAST(Int32(1) AS Decimal128(15, 2)) - LINEITEM.L_DISCOUNT) ELSE Decimal128(Some(0),19,4) END, LINEITEM.L_EXTENDEDPRICE * (CAST(Int32(1) AS Decimal128(15, 2)) - LINEITEM.L_DISCOUNT)\
             \n      Filter: LINEITEM.L_PARTKEY = PART.P_PARTKEY AND LINEITEM.L_SHIPDATE >= Date32(\"1995-09-01\") AND LINEITEM.L_SHIPDATE < CAST(Utf8(\"1995-10-01\") AS Date32)\
-<<<<<<< HEAD
             \n        Cross Join: \
-            \n          TableScan: LINEITEM projection=[L_ORDERKEY, L_PARTKEY, L_SUPPKEY, L_LINENUMBER, L_QUANTITY, L_EXTENDEDPRICE, L_DISCOUNT, L_TAX, L_RETURNFLAG, L_LINESTATUS, L_SHIPDATE, L_COMMITDATE, L_RECEIPTDATE, L_SHIPINSTRUCT, L_SHIPMODE, L_COMMENT]\
-            \n          TableScan: PART projection=[P_PARTKEY, P_NAME, P_MFGR, P_BRAND, P_TYPE, P_SIZE, P_CONTAINER, P_RETAILPRICE, P_COMMENT]"
-=======
-            \n        CrossJoin:\
             \n          TableScan: LINEITEM\
             \n          TableScan: PART"
->>>>>>> d8e4e92d
         );
         Ok(())
     }
@@ -399,17 +320,10 @@
             \n          Subquery:\
             \n            Projection: SUPPLIER.S_SUPPKEY\
             \n              Filter: SUPPLIER.S_COMMENT LIKE CAST(Utf8(\"%Customer%Complaints%\") AS Utf8)\
-<<<<<<< HEAD
-            \n                TableScan: SUPPLIER projection=[S_SUPPKEY, S_NAME, S_ADDRESS, S_NATIONKEY, S_PHONE, S_ACCTBAL, S_COMMENT]\
+            \n                TableScan: SUPPLIER\
             \n          Cross Join: \
-            \n            TableScan: PARTSUPP projection=[PS_PARTKEY, PS_SUPPKEY, PS_AVAILQTY, PS_SUPPLYCOST, PS_COMMENT]\
-            \n            TableScan: PART projection=[P_PARTKEY, P_NAME, P_MFGR, P_BRAND, P_TYPE, P_SIZE, P_CONTAINER, P_RETAILPRICE, P_COMMENT]"
-=======
-            \n                TableScan: SUPPLIER\
-            \n          CrossJoin:\
             \n            TableScan: PARTSUPP\
             \n            TableScan: PART"
->>>>>>> d8e4e92d
         );
         Ok(())
     }
@@ -438,21 +352,12 @@
             \n                Filter: sum(LINEITEM.L_QUANTITY) > CAST(Int32(300) AS Decimal128(15, 2))\
             \n                  Aggregate: groupBy=[[LINEITEM.L_ORDERKEY]], aggr=[[sum(LINEITEM.L_QUANTITY)]]\
             \n                    Projection: LINEITEM.L_ORDERKEY, LINEITEM.L_QUANTITY\
-<<<<<<< HEAD
-            \n                      TableScan: LINEITEM projection=[L_ORDERKEY, L_PARTKEY, L_SUPPKEY, L_LINENUMBER, L_QUANTITY, L_EXTENDEDPRICE, L_DISCOUNT, L_TAX, L_RETURNFLAG, L_LINESTATUS, L_SHIPDATE, L_COMMITDATE, L_RECEIPTDATE, L_SHIPINSTRUCT, L_SHIPMODE, L_COMMENT]\
+            \n                      TableScan: LINEITEM\
             \n            Cross Join: \
             \n              Cross Join: \
-            \n                TableScan: CUSTOMER projection=[C_CUSTKEY, C_NAME, C_ADDRESS, C_NATIONKEY, C_PHONE, C_ACCTBAL, C_MKTSEGMENT, C_COMMENT]\
-            \n                TableScan: ORDERS projection=[O_ORDERKEY, O_CUSTKEY, O_ORDERSTATUS, O_TOTALPRICE, O_ORDERDATE, O_ORDERPRIORITY, O_CLERK, O_SHIPPRIORITY, O_COMMENT]\
-            \n              TableScan: LINEITEM projection=[L_ORDERKEY, L_PARTKEY, L_SUPPKEY, L_LINENUMBER, L_QUANTITY, L_EXTENDEDPRICE, L_DISCOUNT, L_TAX, L_RETURNFLAG, L_LINESTATUS, L_SHIPDATE, L_COMMITDATE, L_RECEIPTDATE, L_SHIPINSTRUCT, L_SHIPMODE, L_COMMENT]"
-=======
-            \n                      TableScan: LINEITEM\
-            \n            CrossJoin:\
-            \n              CrossJoin:\
             \n                TableScan: CUSTOMER\
             \n                TableScan: ORDERS\
             \n              TableScan: LINEITEM"
->>>>>>> d8e4e92d
         );
         Ok(())
     }
@@ -464,15 +369,9 @@
             "Aggregate: groupBy=[[]], aggr=[[sum(LINEITEM.L_EXTENDEDPRICE * Int32(1) - LINEITEM.L_DISCOUNT) AS REVENUE]]\
             \n  Projection: LINEITEM.L_EXTENDEDPRICE * (CAST(Int32(1) AS Decimal128(15, 2)) - LINEITEM.L_DISCOUNT)\
             \n    Filter: PART.P_PARTKEY = LINEITEM.L_PARTKEY AND PART.P_BRAND = Utf8(\"Brand#12\") AND (PART.P_CONTAINER = CAST(Utf8(\"SM CASE\") AS Utf8) OR PART.P_CONTAINER = CAST(Utf8(\"SM BOX\") AS Utf8) OR PART.P_CONTAINER = CAST(Utf8(\"SM PACK\") AS Utf8) OR PART.P_CONTAINER = CAST(Utf8(\"SM PKG\") AS Utf8)) AND LINEITEM.L_QUANTITY >= CAST(Int32(1) AS Decimal128(15, 2)) AND LINEITEM.L_QUANTITY <= CAST(Int32(1) + Int32(10) AS Decimal128(15, 2)) AND PART.P_SIZE >= Int32(1) AND PART.P_SIZE <= Int32(5) AND (LINEITEM.L_SHIPMODE = CAST(Utf8(\"AIR\") AS Utf8) OR LINEITEM.L_SHIPMODE = CAST(Utf8(\"AIR REG\") AS Utf8)) AND LINEITEM.L_SHIPINSTRUCT = Utf8(\"DELIVER IN PERSON\") OR PART.P_PARTKEY = LINEITEM.L_PARTKEY AND PART.P_BRAND = Utf8(\"Brand#23\") AND (PART.P_CONTAINER = CAST(Utf8(\"MED BAG\") AS Utf8) OR PART.P_CONTAINER = CAST(Utf8(\"MED BOX\") AS Utf8) OR PART.P_CONTAINER = CAST(Utf8(\"MED PKG\") AS Utf8) OR PART.P_CONTAINER = CAST(Utf8(\"MED PACK\") AS Utf8)) AND LINEITEM.L_QUANTITY >= CAST(Int32(10) AS Decimal128(15, 2)) AND LINEITEM.L_QUANTITY <= CAST(Int32(10) + Int32(10) AS Decimal128(15, 2)) AND PART.P_SIZE >= Int32(1) AND PART.P_SIZE <= Int32(10) AND (LINEITEM.L_SHIPMODE = CAST(Utf8(\"AIR\") AS Utf8) OR LINEITEM.L_SHIPMODE = CAST(Utf8(\"AIR REG\") AS Utf8)) AND LINEITEM.L_SHIPINSTRUCT = Utf8(\"DELIVER IN PERSON\") OR PART.P_PARTKEY = LINEITEM.L_PARTKEY AND PART.P_BRAND = Utf8(\"Brand#34\") AND (PART.P_CONTAINER = CAST(Utf8(\"LG CASE\") AS Utf8) OR PART.P_CONTAINER = CAST(Utf8(\"LG BOX\") AS Utf8) OR PART.P_CONTAINER = CAST(Utf8(\"LG PACK\") AS Utf8) OR PART.P_CONTAINER = CAST(Utf8(\"LG PKG\") AS Utf8)) AND LINEITEM.L_QUANTITY >= CAST(Int32(20) AS Decimal128(15, 2)) AND LINEITEM.L_QUANTITY <= CAST(Int32(20) + Int32(10) AS Decimal128(15, 2)) AND PART.P_SIZE >= Int32(1) AND PART.P_SIZE <= Int32(15) AND (LINEITEM.L_SHIPMODE = CAST(Utf8(\"AIR\") AS Utf8) OR LINEITEM.L_SHIPMODE = CAST(Utf8(\"AIR REG\") AS Utf8)) AND LINEITEM.L_SHIPINSTRUCT = Utf8(\"DELIVER IN PERSON\")\
-<<<<<<< HEAD
             \n      Cross Join: \
-            \n        TableScan: LINEITEM projection=[L_ORDERKEY, L_PARTKEY, L_SUPPKEY, L_LINENUMBER, L_QUANTITY, L_EXTENDEDPRICE, L_DISCOUNT, L_TAX, L_RETURNFLAG, L_LINESTATUS, L_SHIPDATE, L_COMMITDATE, L_RECEIPTDATE, L_SHIPINSTRUCT, L_SHIPMODE, L_COMMENT]\
-            \n        TableScan: PART projection=[P_PARTKEY, P_NAME, P_MFGR, P_BRAND, P_TYPE, P_SIZE, P_CONTAINER, P_RETAILPRICE, P_COMMENT]"
-=======
-            \n      CrossJoin:\
             \n        TableScan: LINEITEM\
             \n        TableScan: PART"
->>>>>>> d8e4e92d
         );
         Ok(())
     }
@@ -497,19 +396,11 @@
             \n                Aggregate: groupBy=[[]], aggr=[[sum(LINEITEM.L_QUANTITY)]]\
             \n                  Projection: LINEITEM.L_QUANTITY\
             \n                    Filter: LINEITEM.L_PARTKEY = LINEITEM.L_ORDERKEY AND LINEITEM.L_SUPPKEY = LINEITEM.L_PARTKEY AND LINEITEM.L_SHIPDATE >= CAST(Utf8(\"1994-01-01\") AS Date32) AND LINEITEM.L_SHIPDATE < CAST(Utf8(\"1995-01-01\") AS Date32)\
-<<<<<<< HEAD
-            \n                      TableScan: LINEITEM projection=[L_ORDERKEY, L_PARTKEY, L_SUPPKEY, L_LINENUMBER, L_QUANTITY, L_EXTENDEDPRICE, L_DISCOUNT, L_TAX, L_RETURNFLAG, L_LINESTATUS, L_SHIPDATE, L_COMMITDATE, L_RECEIPTDATE, L_SHIPINSTRUCT, L_SHIPMODE, L_COMMENT]\
-            \n            TableScan: PARTSUPP projection=[PS_PARTKEY, PS_SUPPKEY, PS_AVAILQTY, PS_SUPPLYCOST, PS_COMMENT]\
-            \n      Cross Join: \
-            \n        TableScan: SUPPLIER projection=[S_SUPPKEY, S_NAME, S_ADDRESS, S_NATIONKEY, S_PHONE, S_ACCTBAL, S_COMMENT]\
-            \n        TableScan: NATION projection=[N_NATIONKEY, N_NAME, N_REGIONKEY, N_COMMENT]"
-=======
             \n                      TableScan: LINEITEM\
             \n            TableScan: PARTSUPP\
-            \n      CrossJoin:\
+            \n      Cross Join: \
             \n        TableScan: SUPPLIER\
             \n        TableScan: NATION"
->>>>>>> d8e4e92d
         );
         Ok(())
     }
@@ -530,25 +421,14 @@
             \n                TableScan: LINEITEM\
             \n            Subquery:\
             \n              Filter: LINEITEM.L_ORDERKEY = LINEITEM.L_TAX AND LINEITEM.L_SUPPKEY != LINEITEM.L_LINESTATUS AND LINEITEM.L_RECEIPTDATE > LINEITEM.L_COMMITDATE\
-<<<<<<< HEAD
-            \n                TableScan: LINEITEM projection=[L_ORDERKEY, L_PARTKEY, L_SUPPKEY, L_LINENUMBER, L_QUANTITY, L_EXTENDEDPRICE, L_DISCOUNT, L_TAX, L_RETURNFLAG, L_LINESTATUS, L_SHIPDATE, L_COMMITDATE, L_RECEIPTDATE, L_SHIPINSTRUCT, L_SHIPMODE, L_COMMENT]\
+            \n                TableScan: LINEITEM\
             \n            Cross Join: \
             \n              Cross Join: \
             \n                Cross Join: \
-            \n                  TableScan: SUPPLIER projection=[S_SUPPKEY, S_NAME, S_ADDRESS, S_NATIONKEY, S_PHONE, S_ACCTBAL, S_COMMENT]\
-            \n                  TableScan: LINEITEM projection=[L_ORDERKEY, L_PARTKEY, L_SUPPKEY, L_LINENUMBER, L_QUANTITY, L_EXTENDEDPRICE, L_DISCOUNT, L_TAX, L_RETURNFLAG, L_LINESTATUS, L_SHIPDATE, L_COMMITDATE, L_RECEIPTDATE, L_SHIPINSTRUCT, L_SHIPMODE, L_COMMENT]\
-            \n                TableScan: ORDERS projection=[O_ORDERKEY, O_CUSTKEY, O_ORDERSTATUS, O_TOTALPRICE, O_ORDERDATE, O_ORDERPRIORITY, O_CLERK, O_SHIPPRIORITY, O_COMMENT]\
-            \n              TableScan: NATION projection=[N_NATIONKEY, N_NAME, N_REGIONKEY, N_COMMENT]"
-=======
-            \n                TableScan: LINEITEM\
-            \n            CrossJoin:\
-            \n              CrossJoin:\
-            \n                CrossJoin:\
             \n                  TableScan: SUPPLIER\
             \n                  TableScan: LINEITEM\
             \n                TableScan: ORDERS\
             \n              TableScan: NATION"
->>>>>>> d8e4e92d
         );
         Ok(())
     }
