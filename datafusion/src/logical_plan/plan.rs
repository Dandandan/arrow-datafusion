// Licensed to the Apache Software Foundation (ASF) under one
// or more contributor license agreements.  See the NOTICE file
// distributed with this work for additional information
// regarding copyright ownership.  The ASF licenses this file
// to you under the Apache License, Version 2.0 (the
// "License"); you may not use this file except in compliance
// with the License.  You may obtain a copy of the License at
//
//   http://www.apache.org/licenses/LICENSE-2.0
//
// Unless required by applicable law or agreed to in writing,
// software distributed under the License is distributed on an
// "AS IS" BASIS, WITHOUT WARRANTIES OR CONDITIONS OF ANY
// KIND, either express or implied.  See the License for the
// specific language governing permissions and limitations
// under the License.
//! This module contains the  `LogicalPlan` enum that describes queries
//! via a logical query plan.

use super::expr::Expr;
use super::extension::UserDefinedLogicalNode;
use super::{
    col,
    display::{GraphvizVisitor, IndentVisitor},
};
use crate::datasource::TableProvider;
use crate::logical_plan::dfschema::DFSchemaRef;
use crate::sql::parser::FileType;
use arrow::datatypes::{DataType, Field, Schema, SchemaRef};
use std::{
    cmp::min,
    fmt::{self, Display},
    sync::Arc,
};

/// Join type
#[derive(Debug, Clone, Copy, PartialEq, Eq)]
pub enum JoinType {
    /// Inner Join
    Inner,
    /// Left Join
    Left,
    /// Right Join
    Right,
    /// Full Join
    Full,
    /// Semi Join
    Semi,
<<<<<<< HEAD
    /// Anti Join
    Anti,
=======
>>>>>>> 33ff6603
}

/// A LogicalPlan represents the different types of relational
/// operators (such as Projection, Filter, etc) and can be created by
/// the SQL query planner and the DataFrame API.
///
/// A LogicalPlan represents transforming an input relation (table) to
/// an output relation (table) with a (potentially) different
/// schema. A plan represents a dataflow tree where data flows
/// from leaves up to the root to produce the query result.
#[derive(Clone)]
pub enum LogicalPlan {
    /// Evaluates an arbitrary list of expressions (essentially a
    /// SELECT with an expression list) on its input.
    Projection {
        /// The list of expressions
        expr: Vec<Expr>,
        /// The incoming logical plan
        input: Arc<LogicalPlan>,
        /// The schema description of the output
        schema: DFSchemaRef,
    },
    /// Filters rows from its input that do not match an
    /// expression (essentially a WHERE clause with a predicate
    /// expression).
    ///
    /// Semantically, `<predicate>` is evaluated for each row of the input;
    /// If the value of `<predicate>` is true, the input row is passed to
    /// the output. If the value of `<predicate>` is false, the row is
    /// discarded.
    Filter {
        /// The predicate expression, which must have Boolean type.
        predicate: Expr,
        /// The incoming logical plan
        input: Arc<LogicalPlan>,
    },
    /// Window its input based on a set of window spec and window function (e.g. SUM or RANK)
    Window {
        /// The incoming logical plan
        input: Arc<LogicalPlan>,
        /// The window function expression
        window_expr: Vec<Expr>,
        /// Filter by expressions
        // filter_by_expr: Vec<Expr>,
        /// Partition by expressions
        // partition_by_expr: Vec<Expr>,
        /// Order by expressions
        // order_by_expr: Vec<Expr>,
        /// Window Frame
        // window_frame: Option<WindowFrame>,
        /// The schema description of the window output
        schema: DFSchemaRef,
    },
    /// Aggregates its input based on a set of grouping and aggregate
    /// expressions (e.g. SUM).
    Aggregate {
        /// The incoming logical plan
        input: Arc<LogicalPlan>,
        /// Grouping expressions
        group_expr: Vec<Expr>,
        /// Aggregate expressions
        aggr_expr: Vec<Expr>,
        /// The schema description of the aggregate output
        schema: DFSchemaRef,
    },
    /// Sorts its input according to a list of sort expressions.
    Sort {
        /// The sort expressions
        expr: Vec<Expr>,
        /// The incoming logical plan
        input: Arc<LogicalPlan>,
    },
    /// Join two logical plans on one or more join columns
    Join {
        /// Left input
        left: Arc<LogicalPlan>,
        /// Right input
        right: Arc<LogicalPlan>,
        /// Equijoin clause expressed as pairs of (left, right) join columns
        on: Vec<(String, String)>,
        /// Join type
        join_type: JoinType,
        /// The output schema, containing fields from the left and right inputs
        schema: DFSchemaRef,
    },
    /// Apply Cross Join to two logical plans
    CrossJoin {
        /// Left input
        left: Arc<LogicalPlan>,
        /// Right input
        right: Arc<LogicalPlan>,
        /// The output schema, containing fields from the left and right inputs
        schema: DFSchemaRef,
    },
    /// Repartition the plan based on a partitioning scheme.
    Repartition {
        /// The incoming logical plan
        input: Arc<LogicalPlan>,
        /// The partitioning scheme
        partitioning_scheme: Partitioning,
    },
    /// Union multiple inputs
    Union {
        /// Inputs to merge
        inputs: Vec<LogicalPlan>,
        /// Union schema. Should be the same for all inputs.
        schema: DFSchemaRef,
        /// Union output relation alias
        alias: Option<String>,
    },
    /// Produces rows from a table provider by reference or from the context
    TableScan {
        /// The name of the table
        table_name: String,
        /// The source of the table
        source: Arc<dyn TableProvider>,
        /// Optional column indices to use as a projection
        projection: Option<Vec<usize>>,
        /// The schema description of the output
        projected_schema: DFSchemaRef,
        /// Optional expressions to be used as filters by the table provider
        filters: Vec<Expr>,
        /// Optional limit to skip reading
        limit: Option<usize>,
    },
    /// Produces no rows: An empty relation with an empty schema
    EmptyRelation {
        /// Whether to produce a placeholder row
        produce_one_row: bool,
        /// The schema description of the output
        schema: DFSchemaRef,
    },
    /// Produces the first `n` tuples from its input and discards the rest.
    Limit {
        /// The limit
        n: usize,
        /// The logical plan
        input: Arc<LogicalPlan>,
    },
    /// Creates an external table.
    CreateExternalTable {
        /// The table schema
        schema: DFSchemaRef,
        /// The table name
        name: String,
        /// The physical location
        location: String,
        /// The file type of physical file
        file_type: FileType,
        /// Whether the CSV file contains a header
        has_header: bool,
    },
    /// Produces a relation with string representations of
    /// various parts of the plan
    Explain {
        /// Should extra (detailed, intermediate plans) be included?
        verbose: bool,
        /// The logical plan that is being EXPLAIN'd
        plan: Arc<LogicalPlan>,
        /// Represent the various stages plans have gone through
        stringified_plans: Vec<StringifiedPlan>,
        /// The output schema of the explain (2 columns of text)
        schema: DFSchemaRef,
    },
    /// Extension operator defined outside of DataFusion
    Extension {
        /// The runtime extension operator
        node: Arc<dyn UserDefinedLogicalNode + Send + Sync>,
    },
}

impl LogicalPlan {
    /// Get a reference to the logical plan's schema
    pub fn schema(&self) -> &DFSchemaRef {
        match self {
            LogicalPlan::EmptyRelation { schema, .. } => &schema,
            LogicalPlan::TableScan {
                projected_schema, ..
            } => &projected_schema,
            LogicalPlan::Projection { schema, .. } => &schema,
            LogicalPlan::Filter { input, .. } => input.schema(),
            LogicalPlan::Window { schema, .. } => &schema,
            LogicalPlan::Aggregate { schema, .. } => &schema,
            LogicalPlan::Sort { input, .. } => input.schema(),
            LogicalPlan::Join { schema, .. } => &schema,
            LogicalPlan::CrossJoin { schema, .. } => &schema,
            LogicalPlan::Repartition { input, .. } => input.schema(),
            LogicalPlan::Limit { input, .. } => input.schema(),
            LogicalPlan::CreateExternalTable { schema, .. } => &schema,
            LogicalPlan::Explain { schema, .. } => &schema,
            LogicalPlan::Extension { node } => &node.schema(),
            LogicalPlan::Union { schema, .. } => &schema,
        }
    }

    /// Get a vector of references to all schemas in every node of the logical plan
    pub fn all_schemas(&self) -> Vec<&DFSchemaRef> {
        match self {
            LogicalPlan::TableScan {
                projected_schema, ..
            } => vec![&projected_schema],
            LogicalPlan::Window { input, schema, .. }
            | LogicalPlan::Aggregate { input, schema, .. }
            | LogicalPlan::Projection { input, schema, .. } => {
                let mut schemas = input.all_schemas();
                schemas.insert(0, &schema);
                schemas
            }
            LogicalPlan::Join {
                left,
                right,
                schema,
                ..
            }
            | LogicalPlan::CrossJoin {
                left,
                right,
                schema,
            } => {
                let mut schemas = left.all_schemas();
                schemas.extend(right.all_schemas());
                schemas.insert(0, &schema);
                schemas
            }
            LogicalPlan::Union { schema, .. } => {
                vec![schema]
            }
            LogicalPlan::Extension { node } => vec![&node.schema()],
            LogicalPlan::Explain { schema, .. }
            | LogicalPlan::EmptyRelation { schema, .. }
            | LogicalPlan::CreateExternalTable { schema, .. } => vec![&schema],
            LogicalPlan::Limit { input, .. }
            | LogicalPlan::Repartition { input, .. }
            | LogicalPlan::Sort { input, .. }
            | LogicalPlan::Filter { input, .. } => input.all_schemas(),
        }
    }

    /// Returns the (fixed) output schema for explain plans
    pub fn explain_schema() -> SchemaRef {
        SchemaRef::new(Schema::new(vec![
            Field::new("plan_type", DataType::Utf8, false),
            Field::new("plan", DataType::Utf8, false),
        ]))
    }

    /// returns all expressions (non-recursively) in the current
    /// logical plan node. This does not include expressions in any
    /// children
    pub fn expressions(self: &LogicalPlan) -> Vec<Expr> {
        match self {
            LogicalPlan::Projection { expr, .. } => expr.clone(),
            LogicalPlan::Filter { predicate, .. } => vec![predicate.clone()],
            LogicalPlan::Repartition {
                partitioning_scheme,
                ..
            } => match partitioning_scheme {
                Partitioning::Hash(expr, _) => expr.clone(),
                _ => vec![],
            },
            LogicalPlan::Window {
                window_expr,
                // FIXME implement next
                // filter_by_expr,
                // FIXME implement next
                // partition_by_expr,
                // FIXME implement next
                // order_by_expr,
                ..
            } => window_expr.clone(),
            LogicalPlan::Aggregate {
                group_expr,
                aggr_expr,
                ..
            } => {
                let mut result = group_expr.clone();
                result.extend(aggr_expr.clone());
                result
            }
            LogicalPlan::Join { on, .. } => {
                on.iter().flat_map(|(l, r)| vec![col(l), col(r)]).collect()
            }
            LogicalPlan::Sort { expr, .. } => expr.clone(),
            LogicalPlan::Extension { node } => node.expressions(),
            // plans without expressions
            LogicalPlan::TableScan { .. }
            | LogicalPlan::EmptyRelation { .. }
            | LogicalPlan::Limit { .. }
            | LogicalPlan::CreateExternalTable { .. }
            | LogicalPlan::CrossJoin { .. }
            | LogicalPlan::Explain { .. }
            | LogicalPlan::Union { .. } => {
                vec![]
            }
        }
    }

    /// returns all inputs of this `LogicalPlan` node. Does not
    /// include inputs to inputs.
    pub fn inputs(self: &LogicalPlan) -> Vec<&LogicalPlan> {
        match self {
            LogicalPlan::Projection { input, .. } => vec![input],
            LogicalPlan::Filter { input, .. } => vec![input],
            LogicalPlan::Repartition { input, .. } => vec![input],
            LogicalPlan::Window { input, .. } => vec![input],
            LogicalPlan::Aggregate { input, .. } => vec![input],
            LogicalPlan::Sort { input, .. } => vec![input],
            LogicalPlan::Join { left, right, .. } => vec![left, right],
            LogicalPlan::CrossJoin { left, right, .. } => vec![left, right],
            LogicalPlan::Limit { input, .. } => vec![input],
            LogicalPlan::Extension { node } => node.inputs(),
            LogicalPlan::Union { inputs, .. } => inputs.iter().collect(),
            LogicalPlan::Explain { plan, .. } => vec![plan],
            // plans without inputs
            LogicalPlan::TableScan { .. }
            | LogicalPlan::EmptyRelation { .. }
            | LogicalPlan::CreateExternalTable { .. } => vec![],
        }
    }
}

/// Logical partitioning schemes supported by the repartition operator.
#[derive(Debug, Clone)]
pub enum Partitioning {
    /// Allocate batches using a round-robin algorithm and the specified number of partitions
    RoundRobinBatch(usize),
    /// Allocate rows based on a hash of one of more expressions and the specified number
    /// of partitions.
    /// This partitioning scheme is not yet fully supported. See <https://issues.apache.org/jira/browse/ARROW-11011>
    Hash(Vec<Expr>, usize),
}

/// Trait that implements the [Visitor
/// pattern](https://en.wikipedia.org/wiki/Visitor_pattern) for a
/// depth first walk of `LogicalPlan` nodes. `pre_visit` is called
/// before any children are visited, and then `post_visit` is called
/// after all children have been visited.
////
/// To use, define a struct that implements this trait and then invoke
/// [`LogicalPlan::accept`].
///
/// For example, for a logical plan like:
///
/// ```text
/// Projection: #id
///    Filter: #state Eq Utf8(\"CO\")\
///       CsvScan: employee.csv projection=Some([0, 3])";
/// ```
///
/// The sequence of visit operations would be:
/// ```text
/// visitor.pre_visit(Projection)
/// visitor.pre_visit(Filter)
/// visitor.pre_visit(CsvScan)
/// visitor.post_visit(CsvScan)
/// visitor.post_visit(Filter)
/// visitor.post_visit(Projection)
/// ```
pub trait PlanVisitor {
    /// The type of error returned by this visitor
    type Error;

    /// Invoked on a logical plan before any of its child inputs have been
    /// visited. If Ok(true) is returned, the recursion continues. If
    /// Err(..) or Ok(false) are returned, the recursion stops
    /// immediately and the error, if any, is returned to `accept`
    fn pre_visit(&mut self, plan: &LogicalPlan)
        -> std::result::Result<bool, Self::Error>;

    /// Invoked on a logical plan after all of its child inputs have
    /// been visited. The return value is handled the same as the
    /// return value of `pre_visit`. The provided default implementation
    /// returns `Ok(true)`.
    fn post_visit(
        &mut self,
        _plan: &LogicalPlan,
    ) -> std::result::Result<bool, Self::Error> {
        Ok(true)
    }
}

impl LogicalPlan {
    /// returns all inputs in the logical plan. Returns Ok(true) if
    /// all nodes were visited, and Ok(false) if any call to
    /// `pre_visit` or `post_visit` returned Ok(false) and may have
    /// cut short the recursion
    pub fn accept<V>(&self, visitor: &mut V) -> std::result::Result<bool, V::Error>
    where
        V: PlanVisitor,
    {
        if !visitor.pre_visit(self)? {
            return Ok(false);
        }

        let recurse = match self {
            LogicalPlan::Projection { input, .. } => input.accept(visitor)?,
            LogicalPlan::Filter { input, .. } => input.accept(visitor)?,
            LogicalPlan::Repartition { input, .. } => input.accept(visitor)?,
            LogicalPlan::Window { input, .. } => input.accept(visitor)?,
            LogicalPlan::Aggregate { input, .. } => input.accept(visitor)?,
            LogicalPlan::Sort { input, .. } => input.accept(visitor)?,
            LogicalPlan::Join { left, right, .. }
            | LogicalPlan::CrossJoin { left, right, .. } => {
                left.accept(visitor)? && right.accept(visitor)?
            }
            LogicalPlan::Union { inputs, .. } => {
                for input in inputs {
                    if !input.accept(visitor)? {
                        return Ok(false);
                    }
                }
                true
            }
            LogicalPlan::Limit { input, .. } => input.accept(visitor)?,
            LogicalPlan::Extension { node } => {
                for input in node.inputs() {
                    if !input.accept(visitor)? {
                        return Ok(false);
                    }
                }
                true
            }
            LogicalPlan::Explain { plan, .. } => plan.accept(visitor)?,
            // plans without inputs
            LogicalPlan::TableScan { .. }
            | LogicalPlan::EmptyRelation { .. }
            | LogicalPlan::CreateExternalTable { .. } => true,
        };
        if !recurse {
            return Ok(false);
        }

        if !visitor.post_visit(self)? {
            return Ok(false);
        }

        Ok(true)
    }
}

// Various implementations for printing out LogicalPlans
impl LogicalPlan {
    /// Return a `format`able structure that produces a single line
    /// per node. For example:
    ///
    /// ```text
    /// Projection: #id
    ///    Filter: #state Eq Utf8(\"CO\")\
    ///       CsvScan: employee.csv projection=Some([0, 3])
    /// ```
    ///
    /// ```
    /// use arrow::datatypes::{Field, Schema, DataType};
    /// use datafusion::logical_plan::{lit, col, LogicalPlanBuilder};
    /// let schema = Schema::new(vec![
    ///     Field::new("id", DataType::Int32, false),
    /// ]);
    /// let plan = LogicalPlanBuilder::scan_empty("foo.csv", &schema, None).unwrap()
    ///     .filter(col("id").eq(lit(5))).unwrap()
    ///     .build().unwrap();
    ///
    /// // Format using display_indent
    /// let display_string = format!("{}", plan.display_indent());
    ///
    /// assert_eq!("Filter: #id Eq Int32(5)\
    ///              \n  TableScan: foo.csv projection=None",
    ///             display_string);
    /// ```
    pub fn display_indent(&self) -> impl fmt::Display + '_ {
        // Boilerplate structure to wrap LogicalPlan with something
        // that that can be formatted
        struct Wrapper<'a>(&'a LogicalPlan);
        impl<'a> fmt::Display for Wrapper<'a> {
            fn fmt(&self, f: &mut fmt::Formatter) -> fmt::Result {
                let with_schema = false;
                let mut visitor = IndentVisitor::new(f, with_schema);
                self.0.accept(&mut visitor).unwrap();
                Ok(())
            }
        }
        Wrapper(self)
    }

    /// Return a `format`able structure that produces a single line
    /// per node that includes the output schema. For example:
    ///
    /// ```text
    /// Projection: #id [id:Int32]\
    ///    Filter: #state Eq Utf8(\"CO\") [id:Int32, state:Utf8]\
    ///      TableScan: employee.csv projection=Some([0, 3]) [id:Int32, state:Utf8]";
    /// ```
    ///
    /// ```
    /// use arrow::datatypes::{Field, Schema, DataType};
    /// use datafusion::logical_plan::{lit, col, LogicalPlanBuilder};
    /// let schema = Schema::new(vec![
    ///     Field::new("id", DataType::Int32, false),
    /// ]);
    /// let plan = LogicalPlanBuilder::scan_empty("foo.csv", &schema, None).unwrap()
    ///     .filter(col("id").eq(lit(5))).unwrap()
    ///     .build().unwrap();
    ///
    /// // Format using display_indent_schema
    /// let display_string = format!("{}", plan.display_indent_schema());
    ///
    /// assert_eq!("Filter: #id Eq Int32(5) [id:Int32]\
    ///             \n  TableScan: foo.csv projection=None [id:Int32]",
    ///             display_string);
    /// ```
    pub fn display_indent_schema(&self) -> impl fmt::Display + '_ {
        // Boilerplate structure to wrap LogicalPlan with something
        // that that can be formatted
        struct Wrapper<'a>(&'a LogicalPlan);
        impl<'a> fmt::Display for Wrapper<'a> {
            fn fmt(&self, f: &mut fmt::Formatter) -> fmt::Result {
                let with_schema = true;
                let mut visitor = IndentVisitor::new(f, with_schema);
                self.0.accept(&mut visitor).unwrap();
                Ok(())
            }
        }
        Wrapper(self)
    }

    /// Return a `format`able structure that produces lines meant for
    /// graphical display using the `DOT` language. This format can be
    /// visualized using software from
    /// [`graphviz`](https://graphviz.org/)
    ///
    /// This currently produces two graphs -- one with the basic
    /// structure, and one with additional details such as schema.
    ///
    /// ```
    /// use arrow::datatypes::{Field, Schema, DataType};
    /// use datafusion::logical_plan::{lit, col, LogicalPlanBuilder};
    /// let schema = Schema::new(vec![
    ///     Field::new("id", DataType::Int32, false),
    /// ]);
    /// let plan = LogicalPlanBuilder::scan_empty("foo.csv", &schema, None).unwrap()
    ///     .filter(col("id").eq(lit(5))).unwrap()
    ///     .build().unwrap();
    ///
    /// // Format using display_graphviz
    /// let graphviz_string = format!("{}", plan.display_graphviz());
    /// ```
    ///
    /// If graphviz string is saved to a file such as `/tmp/example.dot`, the following
    /// commands can be used to render it as a pdf:
    ///
    /// ```bash
    ///   dot -Tpdf < /tmp/example.dot  > /tmp/example.pdf
    /// ```
    ///
    pub fn display_graphviz(&self) -> impl fmt::Display + '_ {
        // Boilerplate structure to wrap LogicalPlan with something
        // that that can be formatted
        struct Wrapper<'a>(&'a LogicalPlan);
        impl<'a> fmt::Display for Wrapper<'a> {
            fn fmt(&self, f: &mut fmt::Formatter) -> fmt::Result {
                writeln!(
                    f,
                    "// Begin DataFusion GraphViz Plan (see https://graphviz.org)"
                )?;
                writeln!(f, "digraph {{")?;

                let mut visitor = GraphvizVisitor::new(f);

                visitor.pre_visit_plan("LogicalPlan")?;
                self.0.accept(&mut visitor).unwrap();
                visitor.post_visit_plan()?;

                visitor.set_with_schema(true);
                visitor.pre_visit_plan("Detailed LogicalPlan")?;
                self.0.accept(&mut visitor).unwrap();
                visitor.post_visit_plan()?;

                writeln!(f, "}}")?;
                writeln!(f, "// End DataFusion GraphViz Plan")?;
                Ok(())
            }
        }
        Wrapper(self)
    }

    /// Return a `format`able structure with the a human readable
    /// description of this LogicalPlan node per node, not including
    /// children. For example:
    ///
    /// ```text
    /// Projection: #id
    /// ```
    /// ```
    /// use arrow::datatypes::{Field, Schema, DataType};
    /// use datafusion::logical_plan::{lit, col, LogicalPlanBuilder};
    /// let schema = Schema::new(vec![
    ///     Field::new("id", DataType::Int32, false),
    /// ]);
    /// let plan = LogicalPlanBuilder::scan_empty("foo.csv", &schema, None).unwrap()
    ///     .build().unwrap();
    ///
    /// // Format using display
    /// let display_string = format!("{}", plan.display());
    ///
    /// assert_eq!("TableScan: foo.csv projection=None", display_string);
    /// ```
    pub fn display(&self) -> impl fmt::Display + '_ {
        // Boilerplate structure to wrap LogicalPlan with something
        // that that can be formatted
        struct Wrapper<'a>(&'a LogicalPlan);
        impl<'a> fmt::Display for Wrapper<'a> {
            fn fmt(&self, f: &mut fmt::Formatter) -> fmt::Result {
                match &*self.0 {
                    LogicalPlan::EmptyRelation { .. } => write!(f, "EmptyRelation"),
                    LogicalPlan::TableScan {
                        ref table_name,
                        ref projection,
                        ref filters,
                        ref limit,
                        ..
                    } => {
                        let sep = " ".repeat(min(1, table_name.len()));
                        write!(
                            f,
                            "TableScan: {}{}projection={:?}",
                            table_name, sep, projection
                        )?;

                        if !filters.is_empty() {
                            write!(f, ", filters={:?}", filters)?;
                        }

                        if let Some(n) = limit {
                            write!(f, ", limit={}", n)?;
                        }

                        Ok(())
                    }
                    LogicalPlan::Projection { ref expr, .. } => {
                        write!(f, "Projection: ")?;
                        for (i, expr_item) in expr.iter().enumerate() {
                            if i > 0 {
                                write!(f, ", ")?;
                            }
                            write!(f, "{:?}", expr_item)?;
                        }
                        Ok(())
                    }
                    LogicalPlan::Filter {
                        predicate: ref expr,
                        ..
                    } => write!(f, "Filter: {:?}", expr),
                    LogicalPlan::Window {
                        ref window_expr,
                        // FIXME implement next
                        // ref partition_by_expr,
                        // FIXME implement next
                        // ref order_by_expr,
                        ..
                    } => {
                        write!(
                            f,
                            "WindowAggr: windowExpr=[{:?}] partitionBy=[], orderBy=[]",
                            window_expr
                        )
                    }
                    LogicalPlan::Aggregate {
                        ref group_expr,
                        ref aggr_expr,
                        ..
                    } => write!(
                        f,
                        "Aggregate: groupBy=[{:?}], aggr=[{:?}]",
                        group_expr, aggr_expr
                    ),
                    LogicalPlan::Sort { ref expr, .. } => {
                        write!(f, "Sort: ")?;
                        for (i, expr_item) in expr.iter().enumerate() {
                            if i > 0 {
                                write!(f, ", ")?;
                            }
                            write!(f, "{:?}", expr_item)?;
                        }
                        Ok(())
                    }
                    LogicalPlan::Join { on: ref keys, .. } => {
                        let join_expr: Vec<String> =
                            keys.iter().map(|(l, r)| format!("{} = {}", l, r)).collect();
                        write!(f, "Join: {}", join_expr.join(", "))
                    }
                    LogicalPlan::CrossJoin { .. } => {
                        write!(f, "CrossJoin:")
                    }
                    LogicalPlan::Repartition {
                        partitioning_scheme,
                        ..
                    } => match partitioning_scheme {
                        Partitioning::RoundRobinBatch(n) => write!(
                            f,
                            "Repartition: RoundRobinBatch partition_count={}",
                            n
                        ),
                        Partitioning::Hash(expr, n) => {
                            let hash_expr: Vec<String> =
                                expr.iter().map(|e| format!("{:?}", e)).collect();
                            write!(
                                f,
                                "Repartition: Hash({}) partition_count={}",
                                hash_expr.join(", "),
                                n
                            )
                        }
                    },
                    LogicalPlan::Limit { ref n, .. } => write!(f, "Limit: {}", n),
                    LogicalPlan::CreateExternalTable { ref name, .. } => {
                        write!(f, "CreateExternalTable: {:?}", name)
                    }
                    LogicalPlan::Explain { .. } => write!(f, "Explain"),
                    LogicalPlan::Union { .. } => write!(f, "Union"),
                    LogicalPlan::Extension { ref node } => node.fmt_for_explain(f),
                }
            }
        }
        Wrapper(self)
    }
}

impl fmt::Debug for LogicalPlan {
    fn fmt(&self, f: &mut fmt::Formatter) -> fmt::Result {
        self.display_indent().fmt(f)
    }
}

/// Represents which type of plan
#[derive(Debug, Clone, PartialEq)]
pub enum PlanType {
    /// The initial LogicalPlan provided to DataFusion
    LogicalPlan,
    /// The LogicalPlan which results from applying an optimizer pass
    OptimizedLogicalPlan {
        /// The name of the optimizer which produced this plan
        optimizer_name: String,
    },
    /// The physical plan, prepared for execution
    PhysicalPlan,
}

impl From<&PlanType> for String {
    fn from(t: &PlanType) -> Self {
        match t {
            PlanType::LogicalPlan => "logical_plan".into(),
            PlanType::OptimizedLogicalPlan { optimizer_name } => {
                format!("logical_plan after {}", optimizer_name)
            }
            PlanType::PhysicalPlan => "physical_plan".into(),
        }
    }
}

/// Represents some sort of execution plan, in String form
#[derive(Debug, Clone, PartialEq)]
#[allow(clippy::rc_buffer)]
pub struct StringifiedPlan {
    /// An identifier of what type of plan this string represents
    pub plan_type: PlanType,
    /// The string representation of the plan
    pub plan: Arc<String>,
}

impl StringifiedPlan {
    /// Create a new Stringified plan of `plan_type` with string
    /// representation `plan`
    pub fn new(plan_type: PlanType, plan: impl Into<String>) -> Self {
        StringifiedPlan {
            plan_type,
            plan: Arc::new(plan.into()),
        }
    }

    /// returns true if this plan should be displayed. Generally
    /// `verbose_mode = true` will display all available plans
    pub fn should_display(&self, verbose_mode: bool) -> bool {
        self.plan_type == PlanType::LogicalPlan || verbose_mode
    }
}

#[cfg(test)]
mod tests {
    use super::super::{col, lit, LogicalPlanBuilder};
    use super::*;

    fn employee_schema() -> Schema {
        Schema::new(vec![
            Field::new("id", DataType::Int32, false),
            Field::new("first_name", DataType::Utf8, false),
            Field::new("last_name", DataType::Utf8, false),
            Field::new("state", DataType::Utf8, false),
            Field::new("salary", DataType::Int32, false),
        ])
    }

    fn display_plan() -> LogicalPlan {
        LogicalPlanBuilder::scan_empty(
            "employee.csv",
            &employee_schema(),
            Some(vec![0, 3]),
        )
        .unwrap()
        .filter(col("state").eq(lit("CO")))
        .unwrap()
        .project(vec![col("id")])
        .unwrap()
        .build()
        .unwrap()
    }

    #[test]
    fn test_display_indent() {
        let plan = display_plan();

        let expected = "Projection: #id\
        \n  Filter: #state Eq Utf8(\"CO\")\
        \n    TableScan: employee.csv projection=Some([0, 3])";

        assert_eq!(expected, format!("{}", plan.display_indent()));
    }

    #[test]
    fn test_display_indent_schema() {
        let plan = display_plan();

        let expected = "Projection: #id [id:Int32]\
                        \n  Filter: #state Eq Utf8(\"CO\") [id:Int32, state:Utf8]\
                        \n    TableScan: employee.csv projection=Some([0, 3]) [id:Int32, state:Utf8]";

        assert_eq!(expected, format!("{}", plan.display_indent_schema()));
    }

    #[test]
    fn test_display_graphviz() {
        let plan = display_plan();

        // just test for a few key lines in the output rather than the
        // whole thing to make test mainteance easier.
        let graphviz = format!("{}", plan.display_graphviz());

        assert!(
            graphviz.contains(
                r#"// Begin DataFusion GraphViz Plan (see https://graphviz.org)"#
            ),
            "\n{}",
            plan.display_graphviz()
        );
        assert!(
            graphviz.contains(
                r#"[shape=box label="TableScan: employee.csv projection=Some([0, 3])"]"#
            ),
            "\n{}",
            plan.display_graphviz()
        );
        assert!(graphviz.contains(r#"[shape=box label="TableScan: employee.csv projection=Some([0, 3])\nSchema: [id:Int32, state:Utf8]"]"#),
                "\n{}", plan.display_graphviz());
        assert!(
            graphviz.contains(r#"// End DataFusion GraphViz Plan"#),
            "\n{}",
            plan.display_graphviz()
        );
    }

    /// Tests for the Visitor trait and walking logical plan nodes

    #[derive(Debug, Default)]
    struct OkVisitor {
        strings: Vec<String>,
    }
    impl PlanVisitor for OkVisitor {
        type Error = String;

        fn pre_visit(
            &mut self,
            plan: &LogicalPlan,
        ) -> std::result::Result<bool, Self::Error> {
            let s = match plan {
                LogicalPlan::Projection { .. } => "pre_visit Projection",
                LogicalPlan::Filter { .. } => "pre_visit Filter",
                LogicalPlan::TableScan { .. } => "pre_visit TableScan",
                _ => unimplemented!("unknown plan type"),
            };

            self.strings.push(s.into());
            Ok(true)
        }

        fn post_visit(
            &mut self,
            plan: &LogicalPlan,
        ) -> std::result::Result<bool, Self::Error> {
            let s = match plan {
                LogicalPlan::Projection { .. } => "post_visit Projection",
                LogicalPlan::Filter { .. } => "post_visit Filter",
                LogicalPlan::TableScan { .. } => "post_visit TableScan",
                _ => unimplemented!("unknown plan type"),
            };

            self.strings.push(s.into());
            Ok(true)
        }
    }

    #[test]
    fn visit_order() {
        let mut visitor = OkVisitor::default();
        let plan = test_plan();
        let res = plan.accept(&mut visitor);
        assert!(res.is_ok());

        assert_eq!(
            visitor.strings,
            vec![
                "pre_visit Projection",
                "pre_visit Filter",
                "pre_visit TableScan",
                "post_visit TableScan",
                "post_visit Filter",
                "post_visit Projection"
            ]
        );
    }

    #[derive(Debug, Default)]
    /// Counter than counts to zero and returns true when it gets there
    struct OptionalCounter {
        val: Option<usize>,
    }
    impl OptionalCounter {
        fn new(val: usize) -> Self {
            Self { val: Some(val) }
        }
        // Decrements the counter by 1, if any, returning true if it hits zero
        fn dec(&mut self) -> bool {
            if Some(0) == self.val {
                true
            } else {
                self.val = self.val.take().map(|i| i - 1);
                false
            }
        }
    }

    #[derive(Debug, Default)]
    /// Visitor that returns false after some number of visits
    struct StoppingVisitor {
        inner: OkVisitor,
        /// When Some(0) returns false from pre_visit
        return_false_from_pre_in: OptionalCounter,
        /// When Some(0) returns false from post_visit
        return_false_from_post_in: OptionalCounter,
    }

    impl PlanVisitor for StoppingVisitor {
        type Error = String;

        fn pre_visit(
            &mut self,
            plan: &LogicalPlan,
        ) -> std::result::Result<bool, Self::Error> {
            if self.return_false_from_pre_in.dec() {
                return Ok(false);
            }
            self.inner.pre_visit(plan)
        }

        fn post_visit(
            &mut self,
            plan: &LogicalPlan,
        ) -> std::result::Result<bool, Self::Error> {
            if self.return_false_from_post_in.dec() {
                return Ok(false);
            }

            self.inner.post_visit(plan)
        }
    }

    /// test early stopping in pre-visit
    #[test]
    fn early_stopping_pre_visit() {
        let mut visitor = StoppingVisitor {
            return_false_from_pre_in: OptionalCounter::new(2),
            ..Default::default()
        };
        let plan = test_plan();
        let res = plan.accept(&mut visitor);
        assert!(res.is_ok());

        assert_eq!(
            visitor.inner.strings,
            vec!["pre_visit Projection", "pre_visit Filter",]
        );
    }

    #[test]
    fn early_stopping_post_visit() {
        let mut visitor = StoppingVisitor {
            return_false_from_post_in: OptionalCounter::new(1),
            ..Default::default()
        };
        let plan = test_plan();
        let res = plan.accept(&mut visitor);
        assert!(res.is_ok());

        assert_eq!(
            visitor.inner.strings,
            vec![
                "pre_visit Projection",
                "pre_visit Filter",
                "pre_visit TableScan",
                "post_visit TableScan",
            ]
        );
    }

    #[derive(Debug, Default)]
    /// Visitor that returns an error after some number of visits
    struct ErrorVisitor {
        inner: OkVisitor,
        /// When Some(0) returns false from pre_visit
        return_error_from_pre_in: OptionalCounter,
        /// When Some(0) returns false from post_visit
        return_error_from_post_in: OptionalCounter,
    }

    impl PlanVisitor for ErrorVisitor {
        type Error = String;

        fn pre_visit(
            &mut self,
            plan: &LogicalPlan,
        ) -> std::result::Result<bool, Self::Error> {
            if self.return_error_from_pre_in.dec() {
                return Err("Error in pre_visit".into());
            }

            self.inner.pre_visit(plan)
        }

        fn post_visit(
            &mut self,
            plan: &LogicalPlan,
        ) -> std::result::Result<bool, Self::Error> {
            if self.return_error_from_post_in.dec() {
                return Err("Error in post_visit".into());
            }

            self.inner.post_visit(plan)
        }
    }

    #[test]
    fn error_pre_visit() {
        let mut visitor = ErrorVisitor {
            return_error_from_pre_in: OptionalCounter::new(2),
            ..Default::default()
        };
        let plan = test_plan();
        let res = plan.accept(&mut visitor);

        if let Err(e) = res {
            assert_eq!("Error in pre_visit", e);
        } else {
            panic!("Expected an error");
        }

        assert_eq!(
            visitor.inner.strings,
            vec!["pre_visit Projection", "pre_visit Filter",]
        );
    }

    #[test]
    fn error_post_visit() {
        let mut visitor = ErrorVisitor {
            return_error_from_post_in: OptionalCounter::new(1),
            ..Default::default()
        };
        let plan = test_plan();
        let res = plan.accept(&mut visitor);
        if let Err(e) = res {
            assert_eq!("Error in post_visit", e);
        } else {
            panic!("Expected an error");
        }

        assert_eq!(
            visitor.inner.strings,
            vec![
                "pre_visit Projection",
                "pre_visit Filter",
                "pre_visit TableScan",
                "post_visit TableScan",
            ]
        );
    }

    fn test_plan() -> LogicalPlan {
        let schema = Schema::new(vec![Field::new("id", DataType::Int32, false)]);

        LogicalPlanBuilder::scan_empty("", &schema, Some(vec![0]))
            .unwrap()
            .filter(col("state").eq(lit("CO")))
            .unwrap()
            .project(vec![col("id")])
            .unwrap()
            .build()
            .unwrap()
    }
}<|MERGE_RESOLUTION|>--- conflicted
+++ resolved
@@ -46,16 +46,9 @@
     Full,
     /// Semi Join
     Semi,
-<<<<<<< HEAD
     /// Anti Join
     Anti,
-=======
->>>>>>> 33ff6603
 }
-
-/// A LogicalPlan represents the different types of relational
-/// operators (such as Projection, Filter, etc) and can be created by
-/// the SQL query planner and the DataFrame API.
 ///
 /// A LogicalPlan represents transforming an input relation (table) to
 /// an output relation (table) with a (potentially) different
