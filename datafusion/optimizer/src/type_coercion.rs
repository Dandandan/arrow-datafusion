--- conflicted
+++ resolved
@@ -27,11 +27,8 @@
 use datafusion_expr::utils::from_plan;
 use datafusion_expr::{Expr, LogicalPlan};
 use datafusion_expr::{ExprSchemable, Signature};
-<<<<<<< HEAD
 use datafusion_physical_expr::execution_props::ExecutionProps;
-=======
 use std::sync::Arc;
->>>>>>> 69d05aa0
 
 #[derive(Default)]
 pub struct TypeCoercion {}
@@ -69,19 +66,14 @@
             },
         );
 
-<<<<<<< HEAD
         let mut execution_props = ExecutionProps::new();
         execution_props.query_execution_start_time =
             optimizer_config.query_execution_start_time;
         let const_evaluator = ConstEvaluator::try_new(&execution_props)?;
 
         let mut expr_rewrite = TypeCoercionRewriter {
-            schema,
+            schema: Arc::new(schema),
             const_evaluator,
-=======
-        let mut expr_rewrite = TypeCoercionRewriter {
-            schema: Arc::new(schema),
->>>>>>> 69d05aa0
         };
 
         let new_expr = plan
@@ -113,17 +105,6 @@
             } => {
                 let left_type = left.get_type(&self.schema)?;
                 let right_type = right.get_type(&self.schema)?;
-<<<<<<< HEAD
-                let coerced_type = coerce_types(&left_type, &op, &right_type)?;
-
-                let expr = Expr::BinaryExpr {
-                    left: Box::new(left.cast_to(&coerced_type, &self.schema)?),
-                    op,
-                    right: Box::new(right.cast_to(&coerced_type, &self.schema)?),
-                };
-
-                expr.rewrite(&mut self.const_evaluator)
-=======
                 match (&left_type, &right_type) {
                     (
                         DataType::Date32 | DataType::Date64 | DataType::Timestamp(_, _),
@@ -134,7 +115,7 @@
                     }
                     _ => {
                         let coerced_type = coerce_types(&left_type, &op, &right_type)?;
-                        Ok(Expr::BinaryExpr {
+                        let expr = Expr::BinaryExpr {
                             left: Box::new(
                                 left.clone().cast_to(&coerced_type, &self.schema)?,
                             ),
@@ -142,7 +123,9 @@
                             right: Box::new(
                                 right.clone().cast_to(&coerced_type, &self.schema)?,
                             ),
-                        })
+                        };
+
+                        expr.rewrite(&mut self.const_evaluator)
                     }
                 }
             }
@@ -161,13 +144,13 @@
                             expr_type, low_type
                         ))
                     })?;
-                Ok(Expr::Between {
+                let expr = Expr::Between {
                     expr: Box::new(expr.cast_to(&coerced_type, &self.schema)?),
                     negated,
                     low: Box::new(low.cast_to(&coerced_type, &self.schema)?),
                     high: Box::new(high.cast_to(&coerced_type, &self.schema)?),
-                })
->>>>>>> 69d05aa0
+                };
+                expr.rewrite(&mut self.const_evaluator)
             }
             Expr::ScalarUDF { fun, args } => {
                 let new_expr = coerce_arguments_for_signature(
@@ -218,12 +201,8 @@
     use crate::type_coercion::TypeCoercion;
     use crate::{OptimizerConfig, OptimizerRule};
     use arrow::datatypes::DataType;
-<<<<<<< HEAD
     use datafusion_common::{DFField, DFSchema, Result, ScalarValue};
     use datafusion_expr::{col, ColumnarValue};
-=======
-    use datafusion_common::{DFSchema, Result, ScalarValue};
->>>>>>> 69d05aa0
     use datafusion_expr::{
         lit,
         logical_plan::{EmptyRelation, Projection},
