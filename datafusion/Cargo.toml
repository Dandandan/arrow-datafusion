--- conflicted
+++ resolved
@@ -50,13 +50,8 @@
 [dependencies]
 ahash = "0.7"
 hashbrown = "0.11"
-<<<<<<< HEAD
-arrow = { git = "https://github.com/apache/arrow-rs", rev = "3d7cefb", features = ["prettyprint"] }
-parquet = { git = "https://github.com/apache/arrow-rs", rev = "3d7cefb", features = ["arrow"] }
-=======
 arrow = { git = "https://github.com/apache/arrow-rs", rev = "c3fe3bab9905739fdda75301dab07a18c91731bd", features = ["prettyprint"] }
 parquet = { git = "https://github.com/apache/arrow-rs", rev = "c3fe3bab9905739fdda75301dab07a18c91731bd", features = ["arrow"] }
->>>>>>> 245f0b8a
 sqlparser = "0.9.0"
 clap = "2.33"
 rustyline = {version = "7.0", optional = true}
